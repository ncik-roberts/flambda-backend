(**************************************************************************)
(*                                                                        *)
(*                                 OCaml                                  *)
(*                                                                        *)
(*                      Pierre Chambart, OCamlPro                         *)
(*                                                                        *)
(*   Copyright 2015 Institut National de Recherche en Informatique et     *)
(*     en Automatique.                                                    *)
(*                                                                        *)
(*   All rights reserved.  This file is distributed under the terms of    *)
(*   the GNU Lesser General Public License version 2.1, with the          *)
(*   special exception on linking described in the file LICENSE.          *)
(*                                                                        *)
(**************************************************************************)

open Typedtree
open Lambda
open Location


let is_inline_attribute =
  [ ["inline"; "ocaml.inline"],true ]

let is_inlined_attribute =
  [ ["inlined"; "ocaml.inlined"], true
  ; ["unrolled"; "ocaml.unrolled"], (Config.flambda || Config.flambda2)
  ]

let is_specialise_attribute =
  [ ["specialise"; "ocaml.specialise"], Config.flambda ]

let is_specialised_attribute =
  [ ["specialised"; "ocaml.specialised"], Config.flambda ]

let is_local_attribute =
  [ ["local"; "ocaml.local"], true ]

let is_tailcall_attribute =
  [ ["tailcall"; "ocaml.tailcall"], true ]

let is_property_attribute = function
  | Noalloc -> [ ["noalloc"; "ocaml.noalloc"], true ]

let is_poll_attribute =
  [ ["poll"; "ocaml.poll"], true ]

let is_loop_attribute = function
  | {txt=("loop"|"ocaml.loop")} -> true
  | _ -> false

let find_attribute p attributes =
  let inline_attribute = Builtin_attributes.filter_attributes p attributes in
  let attr =
    match inline_attribute with
    | [] -> None
    | [attr] -> Some attr
    | attr :: {Parsetree.attr_name = {txt;loc}; _} :: _ ->
      Location.prerr_warning loc (Warnings.Duplicated_attribute txt);
      Some attr
  in
  attr

let is_unrolled = function
  | {txt="unrolled"|"ocaml.unrolled"} -> true
  | {txt="inline"|"ocaml.inline"|"inlined"|"ocaml.inlined"} -> false
  | _ -> assert false

let get_payload get_from_exp =
  let open Parsetree in
  function
  | PStr [{pstr_desc = Pstr_eval (exp, [])}] -> get_from_exp exp
  | _ -> Result.Error ()

let get_optional_payload get_from_exp =
  let open Parsetree in
  function
  | PStr [] -> Result.Ok None
  | other -> Result.map Option.some (get_payload get_from_exp other)

let get_id_from_exp =
  let open Parsetree in
  function
  | { pexp_desc = Pexp_ident { txt = Longident.Lident id } } -> Result.Ok id
  | _ -> Result.Error ()

let get_int_from_exp =
  let open Parsetree in
  function
    | { pexp_desc = Pexp_constant (Pconst_integer(s, None)) } ->
        begin match Misc.Int_literal_converter.int s with
        | n -> Result.Ok n
        | exception (Failure _) -> Result.Error ()
        end
    | _ -> Result.Error ()

let get_construct_from_exp =
  let open Parsetree in
  function
    | { pexp_desc =
          Pexp_construct ({ txt = Longident.Lident constr }, None) } ->
        Result.Ok constr
    | _ -> Result.Error ()

let get_bool_from_exp exp =
  Result.bind (get_construct_from_exp exp)
    (function
      | "true" -> Result.Ok true
      | "false" -> Result.Ok false
      | _ -> Result.Error ())

let parse_id_payload txt loc ~default ~empty cases payload =
  let[@local] warn () =
    let ( %> ) f g x = g (f x) in
    let msg =
      cases
      |> List.map (fst %> Printf.sprintf "'%s'")
      |> String.concat ", "
      |> Printf.sprintf "It must be either %s or empty"
    in
    Location.prerr_warning loc (Warnings.Attribute_payload (txt, msg));
    default
  in
  match get_optional_payload get_id_from_exp payload with
  | Error () -> warn ()
  | Ok None -> empty
  | Ok (Some id) ->
      match List.assoc_opt id cases with
      | Some r -> r
      | None -> warn ()

let parse_inline_attribute attr : inline_attribute =
  match attr with
  | None -> Default_inline
  | Some {Parsetree.attr_name = {txt;loc} as id; attr_payload = payload} ->
    if is_unrolled id then begin
      (* the 'unrolled' attributes must be used as [@unrolled n]. *)
      let warning txt = Warnings.Attribute_payload
          (txt, "It must be an integer literal")
      in
      match get_payload get_int_from_exp payload with
      | Ok n -> Unroll n
      | Error () ->
        Location.prerr_warning loc (warning txt);
        Default_inline
    end else
      parse_id_payload txt loc
        ~default:Default_inline
        ~empty:Always_inline
        [
          "never", Never_inline;
          "always", Always_inline;
          "available", Available_inline;
        ]
        payload

let parse_inlined_attribute attr : inlined_attribute =
  match attr with
  | None -> Default_inlined
  | Some {Parsetree.attr_name = {txt;loc} as id; attr_payload = payload} ->
    if is_unrolled id then begin
      (* the 'unrolled' attributes must be used as [@unrolled n]. *)
      let warning txt = Warnings.Attribute_payload
          (txt, "It must be an integer literal")
      in
      match get_payload get_int_from_exp payload with
      | Ok n -> Unroll n
      | Error () ->
        Location.prerr_warning loc (warning txt);
        Default_inlined
    end else
      parse_id_payload txt loc
        ~default:Default_inlined
        ~empty:Always_inlined
        [
          "never", Never_inlined;
          "always", Always_inlined;
          "hint", Hint_inlined;
        ]
        payload

let parse_specialise_attribute attr =
  match attr with
  | None -> Default_specialise
  | Some {Parsetree.attr_name = {txt; loc}; attr_payload = payload} ->
      parse_id_payload txt loc
        ~default:Default_specialise
        ~empty:Always_specialise
        [
          "never", Never_specialise;
          "always", Always_specialise;
        ]
        payload

let parse_local_attribute attr =
  match attr with
  | None -> Default_local
  | Some {Parsetree.attr_name = {txt; loc}; attr_payload = payload} ->
      parse_id_payload txt loc
        ~default:Default_local
        ~empty:Always_local
        [
          "never", Never_local;
          "always", Always_local;
          "maybe", Default_local;
        ]
        payload

let parse_property_attribute attr p =
  match attr with
  | None -> Default_check
  | Some {Parsetree.attr_name = {txt; loc}; attr_payload = payload}->
      parse_id_payload txt loc
        ~default:Default_check
        ~empty:(Assert p)
        [
          "assume", Assume p;
        ]
        payload

let parse_poll_attribute attr =
  match attr with
  | None -> Default_poll
  | Some {Parsetree.attr_name = {txt; loc}; attr_payload = payload} ->
      parse_id_payload txt loc
        ~default:Default_poll
        ~empty:Default_poll
        [
          "error", Error_poll;
        ]
        payload

let parse_loop_attribute attr =
  match attr with
  | None -> Default_loop
  | Some {Parsetree.attr_name = {txt; loc}; attr_payload = payload} ->
      parse_id_payload txt loc
        ~default:Default_loop
        ~empty:Always_loop
        [
          "never", Never_loop;
          "always", Always_loop;
        ]
        payload

let get_inline_attribute l =
  let attr = find_attribute is_inline_attribute l in
  parse_inline_attribute attr

let get_specialise_attribute l =
  let attr = find_attribute is_specialise_attribute l in
  parse_specialise_attribute attr

let get_local_attribute l =
  let attr = find_attribute is_local_attribute l in
  parse_local_attribute attr

let get_property_attribute l p =
  let attr = find_attribute (is_property_attribute p) l in
  parse_property_attribute attr p

let get_check_attribute l =
  List.filter_map (fun p ->
    match get_property_attribute l p with
    | Default_check -> None
    | a -> Some a)
    [Noalloc]

let get_poll_attribute l =
  let attr = find_attribute is_poll_attribute l in
  parse_poll_attribute attr

let get_loop_attribute l =
  let attr, _ = find_attribute is_loop_attribute l in
  parse_loop_attribute attr

let check_local_inline loc attr =
  match attr.local, attr.inline with
  | Always_local, (Always_inline | Available_inline | Unroll _) ->
      Location.prerr_warning loc
        (Warnings.Duplicated_attribute "local/inline")
  | _ ->
      ()

let check_poll_inline loc attr =
  match attr.poll, attr.inline with
  | Error_poll, (Always_inline | Available_inline | Unroll _) ->
      Location.prerr_warning loc
        (Warnings.Inlining_impossible
          "[@poll error] is incompatible with inlining")
  | _ ->
      ()

let check_poll_local loc attr =
  match attr.poll, attr.local with
  | Error_poll, Always_local ->
      Location.prerr_warning loc
        (Warnings.Inlining_impossible
          "[@poll error] is incompatible with local function optimization")
  | _ ->
      ()

let add_inline_attribute expr loc attributes =
  match expr with
  | Lfunction({ attr = { stub = false } as attr } as funct) ->
    begin match get_inline_attribute attributes with
      | Default_inline -> expr
      | (Always_inline | Available_inline | Never_inline | Unroll _)
          as inline ->
        begin match attr.inline with
          | Default_inline -> ()
          | Always_inline | Available_inline | Never_inline | Unroll _ ->
            Location.prerr_warning loc
              (Warnings.Duplicated_attribute "inline")
        end;
        let attr = { attr with inline } in
        check_local_inline loc attr;
        check_poll_inline loc attr;
        Lfunction { funct with attr = attr }
    end
  | _ -> expr

let add_specialise_attribute expr loc attributes =
  match expr with
  | Lfunction({ attr = { stub = false } as attr } as funct) ->
    begin match get_specialise_attribute attributes with
    | Default_specialise -> expr
    | (Always_specialise | Never_specialise) as specialise ->
      begin match attr.specialise with
      | Default_specialise -> ()
      | Always_specialise | Never_specialise ->
          Location.prerr_warning loc
            (Warnings.Duplicated_attribute "specialise")
      end;
      let attr = { attr with specialise } in
      Lfunction { funct with attr }
    end
  | _ -> expr

let add_local_attribute expr loc attributes =
  match expr with
  | Lfunction({ attr = { stub = false } as attr } as funct) ->
    begin match get_local_attribute attributes with
    | Default_local -> expr
    | (Always_local | Never_local) as local ->
      begin match attr.local with
      | Default_local -> ()
      | Always_local | Never_local ->
          Location.prerr_warning loc
            (Warnings.Duplicated_attribute "local")
      end;
      let attr = { attr with local } in
      check_local_inline loc attr;
      check_poll_local loc attr;
      Lfunction { funct with attr }
    end
  | _ -> expr

let add_check_attribute expr loc attributes =
  let to_string = function
    | Noalloc -> "noalloc"
  in
  let to_string = function
    | Assert p -> to_string p
    | Assume p -> Printf.sprintf "%s assume" (to_string p)
    | Default_check -> assert false
  in
  match expr, get_check_attribute attributes with
  | expr, [] -> expr
  | Lfunction({ attr = { stub = false } as attr } as funct), [check] ->
      begin match attr.check with
      | Default_check -> ()
      | Assert Noalloc | Assume Noalloc ->
          Location.prerr_warning loc
            (Warnings.Duplicated_attribute (to_string check))
      end;
      let attr = { attr with check } in
      Lfunction { funct with attr }
  | expr, [check] ->
      Location.prerr_warning loc
        (Warnings.Misplaced_attribute (to_string check));
      expr
  | expr, a::b::_ ->
    Location.prerr_warning loc
      (Warnings.Duplicated_attribute
         (Printf.sprintf "%s/%s"(to_string a) (to_string b)));
    expr

let add_poll_attribute expr loc attributes =
  match expr, get_poll_attribute attributes with
  | expr, Default_poll -> expr
  | Lfunction({ attr = { stub = false } as attr } as funct), poll ->
      begin match attr.poll with
      | Default_poll -> ()
      | Error_poll ->
          Location.prerr_warning loc
            (Warnings.Duplicated_attribute "error_poll")
      end;
      let attr = { attr with poll } in
      check_poll_inline loc attr;
      check_poll_local loc attr;
      let attr = { attr with inline = Never_inline; local = Never_local } in
      Lfunction { funct with attr }
  | expr, Error_poll ->
      Location.prerr_warning loc
        (Warnings.Misplaced_attribute "error_poll");
      expr

<<<<<<< HEAD
(* Get the [@inlined] attribute payload (or default if not present). *)
let get_inlined_attribute e =
  let attr = find_attribute is_inlined_attribute e.exp_attributes in
  parse_inlined_attribute attr
=======
let add_loop_attribute expr loc attributes =
  match expr, get_loop_attribute attributes with
  | expr, Default_loop -> expr
  | Lfunction({ attr = { stub = false } as attr } as funct), loop ->
      begin match attr.loop with
      | Default_loop -> ()
      | Always_loop | Never_loop ->
          Location.prerr_warning loc
            (Warnings.Duplicated_attribute "loop")
      end;
      let attr = { attr with loop } in
      Lfunction { funct with attr = attr }
  | expr, (Always_loop | Never_loop) ->
      Location.prerr_warning loc
        (Warnings.Misplaced_attribute "loop");
      expr

(* Get the [@inlined] attribute payload (or default if not present).
   It also returns the expression without this attribute. This is
   used to ensure that this attribute is not misplaced: If it
   appears on any expression, it is an error, otherwise it would
   have been removed by this function *)
let get_and_remove_inlined_attribute e =
  let attr, exp_attributes =
    find_attribute is_inlined_attribute e.exp_attributes
  in
  let inlined = parse_inlined_attribute attr in
  inlined, { e with exp_attributes }
>>>>>>> 8df8a0a3

let get_inlined_attribute_on_module e =
  let rec get mod_expr =
    let attr = find_attribute is_inlined_attribute mod_expr.mod_attributes in
    let attr = parse_inlined_attribute attr in
    let attr =
      match mod_expr.Typedtree.mod_desc with
      | Tmod_constraint (me, _, _, _) ->
        let inner_attr = get me in
        begin match attr with
        | Always_inlined | Hint_inlined | Never_inlined | Unroll _ -> attr
        | Default_inlined -> inner_attr
        end
      | _ -> attr
    in
    attr
  in
  get e

let get_specialised_attribute e =
  let attr = find_attribute is_specialised_attribute e.exp_attributes in
  parse_specialise_attribute attr

let get_tailcall_attribute e =
  let attr = find_attribute is_tailcall_attribute e.exp_attributes in
  match attr with
  | None -> Default_tailcall
  | Some {Parsetree.attr_name = {txt; loc}; attr_payload = payload} ->
    match get_optional_payload get_bool_from_exp payload with
    | Ok (None | Some true) -> Tailcall_expectation true
    | Ok (Some false) -> Tailcall_expectation false
    | Error () ->
        let msg = "Only an optional boolean literal is supported." in
        Location.prerr_warning loc (Warnings.Attribute_payload (txt, msg));
        Default_tailcall

let add_function_attributes lam loc attr =
  let lam =
    add_inline_attribute lam loc attr
  in
  let lam =
    add_specialise_attribute lam loc attr
  in
  let lam =
    add_local_attribute lam loc attr
  in
  let lam =
    add_check_attribute lam loc attr
  in
  let lam =
    add_loop_attribute lam loc attr
  in
  let lam =
    (* last because poll overrides inline and local *)
    add_poll_attribute lam loc attr
  in
  lam<|MERGE_RESOLUTION|>--- conflicted
+++ resolved
@@ -405,12 +405,6 @@
         (Warnings.Misplaced_attribute "error_poll");
       expr
 
-<<<<<<< HEAD
-(* Get the [@inlined] attribute payload (or default if not present). *)
-let get_inlined_attribute e =
-  let attr = find_attribute is_inlined_attribute e.exp_attributes in
-  parse_inlined_attribute attr
-=======
 let add_loop_attribute expr loc attributes =
   match expr, get_loop_attribute attributes with
   | expr, Default_loop -> expr
@@ -439,7 +433,6 @@
   in
   let inlined = parse_inlined_attribute attr in
   inlined, { e with exp_attributes }
->>>>>>> 8df8a0a3
 
 let get_inlined_attribute_on_module e =
   let rec get mod_expr =
