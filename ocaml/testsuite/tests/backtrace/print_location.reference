Fatal error: exception Stdlib.Exit
<<<<<<< HEAD
Raised at Print_location.f in file "print_location.ml", line 10, characters 11-23
=======
Raised at Print_location.f in file "print_location.ml", lines 10-11, characters 11-6
>>>>>>> 8f3f5bbb
<|MERGE_RESOLUTION|>--- conflicted
+++ resolved
@@ -1,6 +1,2 @@
 Fatal error: exception Stdlib.Exit
-<<<<<<< HEAD
-Raised at Print_location.f in file "print_location.ml", line 10, characters 11-23
-=======
-Raised at Print_location.f in file "print_location.ml", lines 10-11, characters 11-6
->>>>>>> 8f3f5bbb
+Raised at Print_location.f in file "print_location.ml", lines 10-11, characters 11-6